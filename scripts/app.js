--- conflicted
+++ resolved
@@ -2,24 +2,24 @@
     constructor() {
         this.tasks = this.loadTasks();
         this.taskIdCounter = this.getNextTaskId();
-<<<<<<< HEAD
+ feature/task-categories
         this.currentCategoryFilter = 'all';
-=======
+
         this.currentFilter = 'all';
 
         this.currentSort = 'created-desc';
         this.searchQuery = '';
 
 
->>>>>>> debc8f22
+ main
         this.initializeApp();
         this.bindEvents();
         this.renderTasks();
         this.updateStats();
-<<<<<<< HEAD
-=======
-
->>>>>>> debc8f22
+ feature/task-categories
+
+
+ main
     }
 
     initializeApp() {
@@ -33,10 +33,10 @@
         }
     }
 
-<<<<<<< HEAD
-=======
-
->>>>>>> debc8f22
+ feature/task-categories
+
+
+ main
     bindEvents() {
         const addTaskBtn = document.getElementById('addTaskBtn');
         const taskInput = document.getElementById('taskInput');
@@ -54,12 +54,12 @@
             }
         });
 
-<<<<<<< HEAD
+ feature/task-categories
         // Category filter buttons
         document.querySelectorAll('.category-filter-btn').forEach(btn => {
             btn.addEventListener('click', (e) => {
                 this.setCategoryFilter(e.target.dataset.category);
-=======
+
 
         // Search functionality
         searchInput.addEventListener('input', (e) => {
@@ -79,7 +79,7 @@
         document.querySelectorAll('.filter-btn').forEach(btn => {
             btn.addEventListener('click', (e) => {
                 this.setFilter(e.target.dataset.filter);
->>>>>>> debc8f22
+ main
             });
         });
 
@@ -118,11 +118,11 @@
         const newTask = {
             id: this.taskIdCounter++,
             text: taskText,
-<<<<<<< HEAD
+ feature/task-categories
             category: category,
-=======
-
->>>>>>> debc8f22
+
+
+ main
             completed: false,
             createdAt: new Date().toISOString(),
             completedAt: null
@@ -177,13 +177,13 @@
         }
     }
 
-<<<<<<< HEAD
+ feature/task-categories
     setCategoryFilter(category) {
         this.currentCategoryFilter = category;
 
         // Update button states
         document.querySelectorAll('.category-filter-btn').forEach(btn => {
-=======
+
 
     setFilter(filter) {
         this.currentFilter = filter;
@@ -191,7 +191,7 @@
         // Update button states
         document.querySelectorAll('.filter-btn').forEach(btn => {
 
->>>>>>> debc8f22
+ main
             btn.classList.remove('active');
         });
         document.querySelector(`[data-category="${category}"]`).classList.add('active');
@@ -201,11 +201,11 @@
         this.updateSearchResults();
     }
 
-<<<<<<< HEAD
+ feature/task-categories
     matchesCategoryFilter(task) {
         if (this.currentCategoryFilter === 'all') {
             return true;
-=======
+
     toggleAdvancedPanel() {
         const panel = document.getElementById('advancedPanel');
         const toggleIcon = document.querySelector('.toggle-icon');
@@ -261,13 +261,13 @@
 
             default:
                 return true;
->>>>>>> debc8f22
+ main
         }
         return task.category === this.currentCategoryFilter;
     }
 
     getFilteredTasks() {
-<<<<<<< HEAD
+ feature/task-categories
         return this.tasks.filter(task => this.matchesCategoryFilter(task));
     }
 
@@ -291,7 +291,7 @@
             study: '#805ad5'
         };
         return colors[category] || '#38a169';
-=======
+
 
         return this.tasks.filter(task =>
             this.matchesSearch(task) && this.matchesFilter(task)
@@ -344,7 +344,7 @@
             searchResults.style.display = 'none';
 
         }
->>>>>>> debc8f22
+ main
     }
 
     renderTasks() {
@@ -367,7 +367,7 @@
             return;
         }
 
-<<<<<<< HEAD
+ feature/task-categories
         tasksList.style.display = 'flex';
         emptyState.style.display = 'none';
 
@@ -382,7 +382,7 @@
             if (a.category !== b.category) {
                 return a.category.localeCompare(b.category);
             }
-=======
+
         if (sortedTasks.length === 0) {
             // Tasks exist but none match filters
             tasksList.style.display = 'none';
@@ -390,22 +390,22 @@
             return;
         }
 
->>>>>>> debc8f22
+ main
 
         // Show tasks
         tasksList.style.display = 'flex';
 
         tasksList.innerHTML = sortedTasks.map(task => `
-<<<<<<< HEAD
+ feature/task-categories
             <div class="task-item ${task.completed ? 'completed' : ''} category-${task.category}" data-task-id="${task.id}">
-=======
+
             <div class="task-item ${task.completed ? 'completed' : ''}" data-task-id="${task.id}">
->>>>>>> debc8f22
+ main
                 <div class="task-content">
                     <div class="task-checkbox ${task.completed ? 'checked' : ''}"
                          onclick="taskFlow.toggleTask(${task.id})">
                     </div>
-<<<<<<< HEAD
+ feature/task-categories
                     <span class="task-text">${this.escapeHtml(task.text)}</span>
                     <span class="category-badge category-${task.category}" style="background-color: ${this.getCategoryColor(task.category)}">
                         ${this.getCategoryIcon(task.category)} ${task.category.charAt(0).toUpperCase() + task.category.slice(1)}
@@ -421,7 +421,7 @@
                 </div>
             </div>
         `).join('');
-=======
+
                     <span class="task-text">${this.highlightSearchTerm(task.text)}</span>
                     <span class="task-meta">
                         ${new Date(task.createdAt).toLocaleDateString()}
@@ -440,31 +440,31 @@
 
         this.updateSearchResults();
 
->>>>>>> debc8f22
+ main
     }
 
     updateStats() {
         const totalTasks = this.tasks.length;
         const completedTasks = this.tasks.filter(task => task.completed).length;
         const pendingTasks = totalTasks - completedTasks;
-<<<<<<< HEAD
+ feature/task-categories
         const categoriesUsed = new Set(this.tasks.map(task => task.category)).size;
-=======
+
 
         const filteredTasks = this.getFilteredTasks().length;
 
->>>>>>> debc8f22
+ main
 
         document.getElementById('totalTasks').textContent = totalTasks;
         document.getElementById('completedTasks').textContent = completedTasks;
         document.getElementById('pendingTasks').textContent = pendingTasks;
-<<<<<<< HEAD
+ feature/task-categories
         document.getElementById('categoriesUsed').textContent = categoriesUsed;
-=======
+
 
         document.getElementById('filteredTasks').textContent = filteredTasks;
 
->>>>>>> debc8f22
+ main
 
         // Update task count in header
         const taskCount = document.getElementById('taskCount');
@@ -651,17 +651,17 @@
             total: this.tasks.length,
             completed: this.tasks.filter(t => t.completed).length,
             pending: this.tasks.filter(t => !t.completed).length,
-<<<<<<< HEAD
+ feature/task-categories
             categoriesUsed: new Set(this.tasks.map(t => t.category)).size,
             categoryBreakdown,
-=======
+
 
             filtered: this.getFilteredTasks().length,
             searchQuery: this.searchQuery,
             currentFilter: this.currentFilter,
             currentSort: this.currentSort,
 
->>>>>>> debc8f22
+main
             createdToday: this.tasks.filter(t => {
                 const taskDate = new Date(t.createdAt);
                 return taskDate.toDateString() === now.toDateString();
