<!DOCTYPE html>
<html lang="en">
<head>
    <meta charset="UTF-8">
    <meta name="viewport" content="width=device-width, initial-scale=1.0">

    <title>TaskFlow - Complete Task Management App</title>

    <link rel="stylesheet" href="styles/main.css">
    <link href="https://fonts.googleapis.com/css2?family=Inter:wght@300;400;500;600;700&display=swap" rel="stylesheet">
</head>
<body>
    <div class="container">
        <header class="header">
            <div class="header-content">
                <h1 class="app-title">
                    <span class="icon">📋</span>
                    TaskFlow
                </h1>

                <p class="app-subtitle">Complete productivity management system</p>

            </div>
        </header>

        <main class="main">

            <!-- Task Input Section -->
            <div class="task-input-section">
                <div class="input-container">
                    <input type="text" id="taskInput" placeholder="What needs to be done?" class="task-input">
<<<<<<< HEAD
                    <div class="input-options">
                        <div class="date-input-container">
                            <label for="dueDateInput" class="date-label">Due:</label>
                            <input type="date" id="dueDateInput" class="date-input">
                        </div>
                    </div>
                   
            <div class="due-date-filters">
                <h3>Filter by Due Date:</h3>
                <div class="due-date-filter-buttons">
                    <button class="due-date-filter-btn active" data-filter="all">
                        <span class="filter-icon">📋</span>
                        All Tasks
                    </button>
                    <button class="due-date-filter-btn" data-filter="due-today">
                        <span class="filter-icon">📅</span>
                        Due Today
                    </button>
                    <button class="due-date-filter-btn" data-filter="overdue">
                        <span class="filter-icon">⚠️</span>
                        Overdue
                    </button>
                    <button class="due-date-filter-btn" data-filter="no-due-date">
                        <span class="filter-icon">📝</span>
                        No Due Date
                    </button>
=======

                    <button id="addTaskBtn" class="add-btn">
                        <span class="add-icon">+</span>
                        Add Task
                    </button>
                </div>
            </div>


            <!-- Search & Filter Section -->
            <div class="search-filter-section">
                <div class="search-container">
                    <div class="search-input-wrapper">
                        <span class="search-icon">🔍</span>
                        <input type="text" id="searchInput" placeholder="Search tasks..." class="search-input">
                        <button id="clearSearch" class="clear-search" title="Clear search">✕</button>
                    </div>
                </div>

                <div class="filter-container">
                    <div class="filter-section">
                        <h3>Quick Filters:</h3>
                        <div class="quick-filters">
                            <button class="filter-btn active" data-filter="all">
                                <span class="filter-icon">📋</span>
                                All Tasks
                            </button>
                            <button class="filter-btn" data-filter="completed">
                                <span class="filter-icon">✅</span>
                                Completed
                            </button>
                            <button class="filter-btn" data-filter="pending">
                                <span class="filter-icon">⏳</span>
                                Pending
                            </button>
                            <button class="filter-btn" data-filter="recent">
                                <span class="filter-icon">🆕</span>
                                Recent
                            </button>
                        </div>
                    </div>

                    <div class="advanced-filters">
                        <button id="toggleAdvanced" class="toggle-advanced">
                            <span>Advanced Options</span>
                            <span class="toggle-icon">▼</span>
                        </button>
                        <div id="advancedPanel" class="advanced-panel">
                            <div class="filter-group">
                                <label>Sort by:</label>
                                <select id="sortSelect" class="sort-select">
                                    <option value="created-desc">Newest First</option>
                                    <option value="created-asc">Oldest First</option>
                                    <option value="alphabetical">Alphabetical</option>
                                    <option value="completion">Completion Status</option>
                                </select>
                            </div>
                            <div class="filter-actions">
                                <button id="clearAllFilters" class="clear-filters-btn">Clear All Filters</button>
                            </div>
                        </div>
                    </div>
>>>>>>> debc8f22
                </div>
            </div>

            <!-- Tasks Section -->
            <div class="tasks-section">
                <div class="tasks-header">
                    <h2>Your Tasks</h2>
                    <div class="header-info">
                        <span id="searchResults" class="search-results"></span>
                        <span id="taskCount" class="task-count">0 tasks</span>
                    </div>

                </div>
                <div id="tasksList" class="tasks-list">
                    <!-- Tasks will be dynamically added here -->
                </div>
                <div id="emptyState" class="empty-state">
                    <div class="empty-icon">✨</div>
                    <h3>No tasks yet</h3>
                    <p>Add your first task above to get started!</p>
                </div>
                <div id="noResults" class="no-results" style="display: none;">
                    <div class="empty-icon">🔍</div>
                    <h3>No tasks found</h3>
                    <p>Try adjusting your search or filters</p>
                </div>
            </div>


            <!-- Statistics Section -->

            <div class="stats-section">
                <div class="stats-grid">
                    <div class="stat-card">
                        <span class="stat-number" id="totalTasks">0</span>
                        <span class="stat-label">Total Tasks</span>
                    </div>
                    <div class="stat-card">
                        <span class="stat-number" id="completedTasks">0</span>
                        <span class="stat-label">Completed</span>
                    </div>
                    <div class="stat-card">
                        <span class="stat-number" id="pendingTasks">0</span>
                        <span class="stat-label">Pending</span>
                    </div>

                    <div class="stat-card search-stats">
                        <span class="stat-number" id="filteredTasks">0</span>
                        <span class="stat-label">Shown</span>

                    </div>
                </div>
            </div>
        </main>

        <footer class="footer">
            <p>&copy; 2024 TaskFlow. Complete task management with search and advanced filtering.</p>
        </footer>
    </div>

    <script src="scripts/app.js"></script>
</body>
</html><|MERGE_RESOLUTION|>--- conflicted
+++ resolved
@@ -29,7 +29,7 @@
             <div class="task-input-section">
                 <div class="input-container">
                     <input type="text" id="taskInput" placeholder="What needs to be done?" class="task-input">
-<<<<<<< HEAD
+ feature/task-categories
                     <div class="input-options">
                         <div class="date-input-container">
                             <label for="dueDateInput" class="date-label">Due:</label>
@@ -56,7 +56,7 @@
                         <span class="filter-icon">📝</span>
                         No Due Date
                     </button>
-=======
+
 
                     <button id="addTaskBtn" class="add-btn">
                         <span class="add-icon">+</span>
@@ -119,7 +119,7 @@
                             </div>
                         </div>
                     </div>
->>>>>>> debc8f22
+
                 </div>
             </div>
 
